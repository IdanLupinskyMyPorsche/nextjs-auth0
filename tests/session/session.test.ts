import { TokenSet } from 'openid-client';
import { fromJson, fromTokenSet } from '../../src/session';
import { makeIdToken } from '../auth0-session/fixtures/cert';
import { Session } from '../../src';

describe('session', () => {
  test('should construct a session with a user', async () => {
    expect(new Session({ foo: 'bar' }).user).toEqual({ foo: 'bar' });
  });

<<<<<<< HEAD
  describe('from tokenSet', () => {
    test('should construct a session from a tokenSet', () => {
      expect(
        fromTokenSet(new TokenSet({ id_token: makeIdToken({ foo: 'bar', bax: 'qux' }) }), {
          identityClaimFilter: ['baz'],
          routes: { login: '', callback: '', postLogoutRedirect: '' }
        }).user
      ).toEqual({
        aud: '__test_client_id__',
        bax: 'qux',
        exp: expect.any(Number),
        foo: 'bar',
        iat: expect.any(Number),
        iss: 'https://op.example.com/',
        nickname: '__test_nickname__',
        nonce: '__test_nonce__',
        sub: '__test_sub__'
      });
    });

    test('should not store the ID Token by default', () => {
      expect(
        fromTokenSet(new TokenSet({ id_token: makeIdToken({ foo: 'bar' }) }), {
          identityClaimFilter: ['baz'],
          routes: { login: '', callback: '', postLogoutRedirect: '' }
        }).idToken
      ).toBeUndefined();
    });

    test('should store the ID Token', () => {
      expect(
        fromTokenSet(new TokenSet({ id_token: makeIdToken({ foo: 'bar' }) }), {
          session: {
            storeIDToken: true,
            name: '',
            rolling: false,
            rollingDuration: 0,
            absoluteDuration: 0,
            cookie: { transient: false, httpOnly: false, sameSite: 'lax' }
          },
          identityClaimFilter: ['baz'],
          routes: { login: '', callback: '', postLogoutRedirect: '' }
        }).idToken
      ).not.toBeUndefined();
=======
  test('should construct a session from a tokenSet', async () => {
    expect(
      fromTokenSet(new TokenSet({ id_token: await makeIdToken({ foo: 'bar', bax: 'qux' }) }), {
        identityClaimFilter: ['baz'],
        routes: { login: '', callback: '', postLogoutRedirect: '' }
      }).user
    ).toEqual({
      aud: '__test_client_id__',
      bax: 'qux',
      exp: expect.any(Number),
      foo: 'bar',
      iat: expect.any(Number),
      iss: 'https://op.example.com/',
      nickname: '__test_nickname__',
      nonce: '__test_nonce__',
      sub: '__test_sub__'
>>>>>>> 300bb2a5
    });
  });

  describe('from json', () => {
    test('should construct a session from json', () => {
      expect(fromJson({ user: { foo: 'bar' } })?.user).toEqual({ foo: 'bar' });
    });
  });
});<|MERGE_RESOLUTION|>--- conflicted
+++ resolved
@@ -8,11 +8,10 @@
     expect(new Session({ foo: 'bar' }).user).toEqual({ foo: 'bar' });
   });
 
-<<<<<<< HEAD
   describe('from tokenSet', () => {
-    test('should construct a session from a tokenSet', () => {
+    test('should construct a session from a tokenSet', async () => {
       expect(
-        fromTokenSet(new TokenSet({ id_token: makeIdToken({ foo: 'bar', bax: 'qux' }) }), {
+        fromTokenSet(new TokenSet({ id_token: await makeIdToken({ foo: 'bar', bax: 'qux' }) }), {
           identityClaimFilter: ['baz'],
           routes: { login: '', callback: '', postLogoutRedirect: '' }
         }).user
@@ -29,18 +28,18 @@
       });
     });
 
-    test('should not store the ID Token by default', () => {
+    test('should not store the ID Token by default', async () => {
       expect(
-        fromTokenSet(new TokenSet({ id_token: makeIdToken({ foo: 'bar' }) }), {
+        fromTokenSet(new TokenSet({ id_token: await makeIdToken({ foo: 'bar' }) }), {
           identityClaimFilter: ['baz'],
           routes: { login: '', callback: '', postLogoutRedirect: '' }
         }).idToken
       ).toBeUndefined();
     });
 
-    test('should store the ID Token', () => {
+    test('should store the ID Token', async () => {
       expect(
-        fromTokenSet(new TokenSet({ id_token: makeIdToken({ foo: 'bar' }) }), {
+        fromTokenSet(new TokenSet({ id_token: await makeIdToken({ foo: 'bar' }) }), {
           session: {
             storeIDToken: true,
             name: '',
@@ -53,24 +52,6 @@
           routes: { login: '', callback: '', postLogoutRedirect: '' }
         }).idToken
       ).not.toBeUndefined();
-=======
-  test('should construct a session from a tokenSet', async () => {
-    expect(
-      fromTokenSet(new TokenSet({ id_token: await makeIdToken({ foo: 'bar', bax: 'qux' }) }), {
-        identityClaimFilter: ['baz'],
-        routes: { login: '', callback: '', postLogoutRedirect: '' }
-      }).user
-    ).toEqual({
-      aud: '__test_client_id__',
-      bax: 'qux',
-      exp: expect.any(Number),
-      foo: 'bar',
-      iat: expect.any(Number),
-      iss: 'https://op.example.com/',
-      nickname: '__test_nickname__',
-      nonce: '__test_nonce__',
-      sub: '__test_sub__'
->>>>>>> 300bb2a5
     });
   });
 
