<<<<<<< HEAD
# @auth0/nextjs-auth0 (Beta)

The Auth0 Next.js SDK is a library for implementing user authentication in Next.js applications.

> :warning: Please be aware that v2 is currently in [**Beta**](https://auth0.com/docs/troubleshoot/product-lifecycle/product-release-stages). Whilst we encourage you to test the update within your applications, we do no recommend using this version in production yet. Please follow the [migration guide](./V2_MIGRATION_GUIDE.md) when updating your application.

[![CircleCI](https://img.shields.io/circleci/build/github/auth0/nextjs-auth0/main?style=flat-square)](https://circleci.com/gh/auth0/nextjs-auth0/tree/main)
[![NPM version](https://img.shields.io/npm/v/@auth0/nextjs-auth0.svg?style=flat-square)](https://npmjs.org/package/@auth0/nextjs-auth0)
=======
![nextjs-auth0](https://cdn.auth0.com/website/sdks/banners/nextjs-auth0-banner.png)

The Auth0 Next.js SDK is a library for implementing user authentication in Next.js applications.

![Release](https://img.shields.io/npm/v/@auth0/nextjs-auth0)
[![Coverage](https://img.shields.io/badge/dynamic/json?color=brightgreen&label=coverage&query=jest.coverageThreshold.global.lines&suffix=%25&url=https%3A%2F%2Fraw.githubusercontent.com%2Fauth0%2Fnextjs-auth0%2Fmain%2Fpackage.json)](https://github.com/auth0/nextjs-auth0/blob/main/package.json#L147)
![Downloads](https://img.shields.io/npm/dw/@auth0/nextjs-auth0)
>>>>>>> ab68bb49
[![License](https://img.shields.io/:license-mit-blue.svg?style=flat)](https://opensource.org/licenses/MIT)
![CircleCI](https://img.shields.io/circleci/build/github/auth0/nextjs-auth0)

📚 [Documentation](#documentation) - 🚀 [Getting Started](#getting-started)- 💻 [API Reference](#api-reference) - 💬 [Feedback](#feedback)

## Documentation

- [QuickStart](https://auth0.com/docs/quickstart/webapp/nextjs)- our guide for adding Auth0 to your Next.js app.
- [FAQs](https://github.com/auth0/nextjs-auth0/blob/main/FAQ.md) - Frequently asked questions about nextjs-auth0.
- [Examples](https://github.com/auth0/nextjs-auth0/blob/main/EXAMPLES.md) - lots of examples for your different use cases.
- [Security](https://github.com/auth0/nextjs-auth0/blob/main/SECURITY.md) - Some important security notices that you should check.
- [Architecture](https://github.com/auth0/nextjs-auth0/blob/main/ARCHITECTURE.md) - Architectural overview of the SDK.
- [Testing](https://github.com/auth0/nextjs-auth0/blob/main/TESTING.md) - Some help with testing your nextjs-auth0 application.
- [Deploying](https://github.com/auth0/nextjs-auth0/blob/main/examples/README.md) - How we deploy our example app to Vercel.
- [Docs Site](https://auth0.com/docs) - explore our docs site and learn more about Auth0.

## Getting Started

### Installation

Using [npm](https://npmjs.org):

```sh
npm install @auth0/nextjs-auth0 --tag beta
```

This library supports the following tooling versions:

<<<<<<< HEAD
- Node.js: 12 LTS and newer LTS releases are supported.

=======
- Node.js: `^10.13.0 || >=12.0.0`
>>>>>>> ab68bb49
- Next.js: `>=10`

### Auth0 Configuration

Create a **Regular Web Application** in the [Auth0 Dashboard](https://manage.auth0.com/#/applications).

> **If you're using an existing application**, verify that you have configured the following settings in your Regular Web Application:
>
> - Click on the "Settings" tab of your application's page.
> - Scroll down and click on the "Show Advanced Settings" link.
> - Under "Advanced Settings", click on the "OAuth" tab.
> - Ensure that "JsonWebToken Signature Algorithm" is set to `RS256` and that "OIDC Conformant" is enabled.

Next, configure the following URLs for your application under the "Application URIs" section of the "Settings" page:

- **Allowed Callback URLs**: `http://localhost:3000/api/auth/callback`
- **Allowed Logout URLs**: `http://localhost:3000/`

Take note of the **Client ID**, **Client Secret**, and **Domain** values under the "Basic Information" section. You'll need these values in the next step.

### Basic Setup

#### Configure the Application

You need to allow your Next.js application to communicate properly with Auth0. You can do so by creating a `.env.local` file under your root project directory that defines the necessary Auth0 configuration values as follows:

```bash
# A long, secret value used to encrypt the session cookie
AUTH0_SECRET='LONG_RANDOM_VALUE'
# The base url of your application
AUTH0_BASE_URL='http://localhost:3000'
# The url of your Auth0 tenant domain
AUTH0_ISSUER_BASE_URL='https://YOUR_AUTH0_DOMAIN.auth0.com'
# Your Auth0 application's Client ID
AUTH0_CLIENT_ID='YOUR_AUTH0_CLIENT_ID'
# Your Auth0 application's Client Secret
AUTH0_CLIENT_SECRET='YOUR_AUTH0_CLIENT_SECRET'
```

You can execute the following command to generate a suitable string for the `AUTH0_SECRET` value:

```bash
node -e "console.log(crypto.randomBytes(32).toString('hex'))"
```

You can see a full list of Auth0 configuration options in the ["Configuration properties"](https://auth0.github.io/nextjs-auth0/modules/config.html#configuration-properties) section of the "Module config" document.

> For more details about loading environment variables in Next.js, visit the ["Environment Variables"](https://nextjs.org/docs/basic-features/environment-variables) document.

#### Add the Dynamic API Route

Go to your Next.js application and create a [catch-all, dynamic API route handler](https://nextjs.org/docs/api-routes/dynamic-api-routes#optional-catch-all-api-routes) under the `/pages/api` directory:

- Create an `auth` directory under the `/pages/api/` directory.

- Create a `[...auth0].js` file under the newly created `auth` directory.

The path to your dynamic API route file would be `/pages/api/auth/[...auth0].js`. Populate that file as follows:

```js
import { handleAuth } from '@auth0/nextjs-auth0';

export default handleAuth();
```

Executing `handleAuth()` creates the following route handlers under the hood that perform different parts of the authentication flow:

- `/api/auth/login`: Your Next.js application redirects users to your identity provider for them to log in (you can optionally pass a `returnTo` parameter to return to a custom relative URL after login, for example `/api/auth/login?returnTo=/profile`).

- `/api/auth/callback`: Your identity provider redirects users to this route after they successfully log in.

- `/api/auth/logout`: Your Next.js application logs out the user.

- `/api/auth/me`: You can fetch user profile information in JSON format.

#### Add the UserProvider to Custom App

Wrap your `pages/_app.js` component with the `UserProvider` component:

```jsx
// pages/_app.js
import React from 'react';
import { UserProvider } from '@auth0/nextjs-auth0/client';

export default function App({ Component, pageProps }) {
  return (
    <UserProvider>
      <Component {...pageProps} />
    </UserProvider>
  );
}
```

#### Consume Authentication

You can now determine if a user is authenticated by checking that the `user` object returned by the `useUser()` hook is defined. You can also log in or log out your users from the frontend layer of your Next.js application by redirecting them to the appropriate automatically-generated route:

```jsx
// pages/index.js
import { useUser } from '@auth0/nextjs-auth0/client';

export default function Index() {
  const { user, error, isLoading } = useUser();

  if (isLoading) return <div>Loading...</div>;
  if (error) return <div>{error.message}</div>;

  if (user) {
    return (
      <div>
        Welcome {user.name}! <a href="/api/auth/logout">Logout</a>
      </div>
    );
  }

  return <a href="/api/auth/login">Login</a>;
}
```

> Next linting rules might suggest using the `Link` component instead of an anchor tag. The `Link` component is meant to perform [client-side transitions between pages](https://nextjs.org/docs/api-reference/next/link). As the links point to an API route and not to a page, you should keep them as anchor tags.

There are two additional ways to check for an authenticated user; one for Next.js pages using [withPageAuthRequired](https://auth0.github.io/nextjs-auth0/modules/helpers_with_page_auth_required.html#withpageauthrequired) and one for Next.js API routes using [withAPIAuthRequired](https://auth0.github.io/nextjs-auth0/modules/helpers_with_api_auth_required.html#withapiauthrequired).

For other comprehensive examples, see the [EXAMPLES.md](https://github.com/auth0/nextjs-auth0/blob/main/EXAMPLES.md) document.

## API Reference

#### Server (for Node.js)

`import * from @auth0/nextjs-auth0`

- [Configuration Options and Environment variables](https://auth0.github.io/nextjs-auth0/modules/config.html)
- [initAuth0](https://auth0.github.io/nextjs-auth0/modules/index.html#initauth0)
- [handleAuth](https://auth0.github.io/nextjs-auth0/modules/handlers_auth.html)
- [handleLogin](https://auth0.github.io/nextjs-auth0/modules/handlers_login.html#handlelogin)
- [handleCallback](https://auth0.github.io/nextjs-auth0/modules/handlers_callback.html)
- [handleLogout](https://auth0.github.io/nextjs-auth0/modules/handlers_logout.html)
- [handleProfile](https://auth0.github.io/nextjs-auth0/modules/handlers_profile.html)
- [withApiAuthRequired](https://auth0.github.io/nextjs-auth0/modules/helpers_with_api_auth_required.html)
- [withPageAuthRequired](https://auth0.github.io/nextjs-auth0/modules/helpers_with_page_auth_required.html#withpageauthrequired)
- [getSession](https://auth0.github.io/nextjs-auth0/modules/session_get_session.html)
- [updateSession](https://auth0.github.io/nextjs-auth0/modules/session_update_session.html)
- [getAccessToken](https://auth0.github.io/nextjs-auth0/modules/session_get_access_token.html)

#### Edge (for Middleware and the Edge runtime)

`import * from @auth0/nextjs-auth0/edge`

- [Configuration Options and Environment variables](https://auth0.github.io/nextjs-auth0/modules/config.html)
- [initAuth0](https://auth0.github.io/nextjs-auth0/modules/edge.html#initauth0-1)
- [withMiddlewareAuthRequired](https://auth0.github.io/nextjs-auth0/modules/helpers_with_middleware_auth_required.html)
- [getSession](https://auth0.github.io/nextjs-auth0/modules/edge.html#getsession-1)

#### Client (for the Browser)

`import * from @auth0/nextjs-auth0/client`

- [UserProvider](https://auth0.github.io/nextjs-auth0/modules/client_use_user.html#userprovider)
- [useUser](https://auth0.github.io/nextjs-auth0/modules/client_use_user.html)
- [withPageAuthRequired](https://auth0.github.io/nextjs-auth0/modules/client_with_page_auth_required.html)

#### Testing helpers

`import * from @auth0/nextjs-auth0/testing`

- [generateSessionCookie](https://auth0.github.io/nextjs-auth0/modules/helpers_testing.html#generatesessioncookie)

Visit the auto-generated [API Docs](https://auth0.github.io/nextjs-auth0/) for more details

<<<<<<< HEAD
### Cookies and Security

All cookies will be set to `HttpOnly, SameSite=Lax` and will be set to `Secure` if the application's `AUTH0_BASE_URL` is `https`.

The `HttpOnly` setting will make sure that client-side JavaScript is unable to access the cookie to reduce the attack surface of [XSS attacks](https://auth0.com/blog/developers-guide-to-common-vulnerabilities-and-how-to-prevent-them/#Cross-Site-Scripting--XSS-).

The `SameSite=Lax` setting will help mitigate CSRF attacks. Learn more about SameSite by reading the ["Upcoming Browser Behavior Changes: What Developers Need to Know"](https://auth0.com/blog/browser-behavior-changes-what-developers-need-to-know/) blog post.

### Caching and Security

Many hosting providers will offer to cache your content at the edge in order to serve data to your users as fast as possible. For example Vercel will [cache your content on the Vercel Edge Network](https://vercel.com/docs/concepts/edge-network/caching) for all static content and Serverless Functions if you provide the necessary caching headers on your response.

It's generally a bad idea to cache any response that requires authentication, even if the response's content appears safe to cache there may be other data in the response that isn't.

This SDK offers a rolling session by default, which means that any response that reads the session will have a `Set-Cookie` header to update the cookie's expiry. Vercel and potentially other hosting providers include the `Set-Cookie` header in the cached response, so even if you think the response's content can be cached publicly, the responses `Set-Cookie` header cannot.

Check your hosting provider's caching rules, but in general you should **never** cache responses that either require authentication or even touch the session to check authentication (eg when using `withApiAuthRequired`, `withPageAuthRequired` or even just `getSession` or `getAccessToken`).

### Error Handling and Security

Errors that come from Auth0 in the `redirect_uri` callback may contain reflected user input via the OpenID Connect `error` and `error_description` query parameter. Because of this, we do some [basic escaping](https://cheatsheetseries.owasp.org/cheatsheets/Cross_Site_Scripting_Prevention_Cheat_Sheet.html#rule-1-html-encode-before-inserting-untrusted-data-into-html-element-content) on the `message`, `error` and `error_description` properties of the `IdentityProviderError`.

But, if you write your own error handler, you should **not** render the error `message`, or `error` and `error_description` properties without using a templating engine that will properly escape them for other HTML contexts first.

### Base Path and Internationalized Routing

With Next.js you can deploy a Next.js application under a sub-path of a domain using [Base Path](https://nextjs.org/docs/api-reference/next.config.js/basepath) and serve internationalized (i18n) routes using [Internationalized Routing](https://nextjs.org/docs/advanced-features/i18n-routing).

If you use these features the urls of your application will change and so the urls to the nextjs-auth0 routes will change. To accommodate this there are various places in the SDK that you can customise the url.

For example, if `basePath: '/foo'` you should prepend this to the `loginUrl` and `profileUrl` specified in your `Auth0Provider`:

```jsx
// _app.jsx
function App({ Component, pageProps }) {
  return (
    <UserProvider loginUrl="/foo/api/auth/login" profileUrl="/foo/api/auth/me">
      <Component {...pageProps} />
    </UserProvider>
  );
}
```

Also, any links to login or logout should include the `basePath`:

```html
<a href="/foo/api/auth/login">Login</a><br />
<a href="/foo/api/auth/logout">Logout</a>
```

You should configure the [baseUrl](https://auth0.github.io/nextjs-auth0/interfaces/config.baseconfig.html#baseurl) (or the `AUTH0_BASE_URL` environment variable). For example:

```shell
# .env.local
AUTH0_BASE_URL=http://localhost:3000/foo
```

For any pages that are protected with the Server Side [withPageAuthRequired](https://auth0.github.io/nextjs-auth0/modules/helpers_with_page_auth_required.html#withpageauthrequired) you should update the `returnTo` parameter depending on the `basePath` and `locale` if necessary.

```js
// ./pages/my-ssr-page.jsx
export default MySsrPage = () => <></>;

const getFullReturnTo = (ctx) => {
  // TODO: implement getFullReturnTo based on the ctx.resolvedUrl, ctx.locale
  // and your next.config.js's basePath and i18n settings.
  return '/foo/en-US/my-ssr-page';
};

export const getServerSideProps = (ctx) => {
  const returnTo = getFullReturnTo(ctx.req);
  return withPageAuthRequired({ returnTo })(ctx);
};
```

### Comparison with the Auth0 React SDK

We also provide an Auth0 React SDK, [auth0-react](https://github.com/auth0/auth0-react), which may be suitable for your Next.js application.

The SPA security model used by `auth0-react` is different from the Web Application security model used by this SDK. In short, this SDK protects pages and API routes with a cookie session (see ["Cookies and Security"](#cookies-and-security)). A SPA library like `auth0-react` will store the user's ID token and access token directly in the browser and use them to access external APIs directly.

You should be aware of the security implications of both models. However, [auth0-react](https://github.com/auth0/auth0-react) may be more suitable for your needs if you meet any of the following scenarios:

- You are using [Static HTML Export](https://nextjs.org/docs/advanced-features/static-html-export) with Next.js.
- You do not need to access user data during server-side rendering.
- You want to get the access token and call external API's directly from the frontend layer rather than using Next.js API routes as a proxy to call external APIs.

### Testing

By default, the SDK creates and manages a singleton instance to run for the lifetime of the application. When testing your application, you may need to reset this instance, so its state does not leak between tests.

If you're using Jest, we recommend using `jest.resetModules()` after each test. Alternatively, you can look at [creating your own instance of the SDK](./EXAMPLES.md#create-your-own-instance-of-the-sdk), so it can be recreated between tests.

For end to end tests, have a look at how we use a [mock OIDC Provider](./scripts/oidc-provider.js).

# Deploying

For deploying, have a look at [how we deploy our example app to Vercel](./examples/README.md).

=======
>>>>>>> ab68bb49
## Contributing

We appreciate feedback and contribution to this repo! Before you get started, please read the following:

- [Auth0's general contribution guidelines](https://github.com/auth0/open-source-template/blob/master/GENERAL-CONTRIBUTING.md)
- [Auth0's code of conduct guidelines](https://github.com/auth0/express-openid-connect/blob/master/CODE-OF-CONDUCT.md)
- [This repo's contribution guide](https://github.com/auth0/express-openid-connect/blob/master/CONTRIBUTING.md)

## Vulnerability Reporting

Please do not report security vulnerabilities on the public GitHub issue tracker. The [Responsible Disclosure Program](https://auth0.com/responsible-disclosure-policy) details the procedure for disclosing security issues.

## What is Auth0?

<<<<<<< HEAD
Auth0 helps you to easily:

- Implement authentication with multiple identity providers, including social identity providers such as Google, Facebook, Microsoft, LinkedIn, GitHub, Twitter (amongst others), or enterprise identity systems like Windows Azure AD, Google Apps, Active Directory, ADFS, or any SAML identity provider
- Log in users with username/password databases, passwordless, or multi-factor authentication
- Link multiple user accounts together
- Generate signed JSON Web Tokens to authorize your API calls and flow the user identity securely
- Access analytics detailing how, when, and where users are logging in
- Enrich user profiles from other data sources using customizable JavaScript Actions

[Why Auth0?](https://auth0.com/why-auth0) Because you should save time, be happy, and focus on what really matters: building your product.

## License

This project is licensed under the MIT license. See the [LICENSE](LICENSE) file for more info.
=======
<p align="center">
  <picture>
    <source media="(prefers-color-scheme: dark)" srcset="https://cdn.auth0.com/website/sdks/logos/auth0_dark_mode.png" width="150">
    <source media="(prefers-color-scheme: light)" srcset="https://cdn.auth0.com/website/sdks/logos/auth0_light_mode.png" width="150">
    <img alt="Auth0 Logo" src="https://cdn.auth0.com/website/sdks/logos/auth0_light_mode.png" width="150">
  </picture>
</p>
<p align="center">
  Auth0 is an easy to implement, adaptable authentication and authorization platform. To learn more checkout <a href="https://auth0.com/why-auth0">Why Auth0?</a>
</p>
<p align="center">
  This project is licensed under the MIT license. See the <a href="https://github.com/auth0/express-openid-connect/blob/master/LICENSE"> LICENSE</a> file for more info.
</p>
>>>>>>> ab68bb49
<|MERGE_RESOLUTION|>--- conflicted
+++ resolved
@@ -1,21 +1,12 @@
-<<<<<<< HEAD
-# @auth0/nextjs-auth0 (Beta)
+![nextjs-auth0](https://cdn.auth0.com/website/sdks/banners/nextjs-auth0-banner.png)
 
 The Auth0 Next.js SDK is a library for implementing user authentication in Next.js applications.
 
 > :warning: Please be aware that v2 is currently in [**Beta**](https://auth0.com/docs/troubleshoot/product-lifecycle/product-release-stages). Whilst we encourage you to test the update within your applications, we do no recommend using this version in production yet. Please follow the [migration guide](./V2_MIGRATION_GUIDE.md) when updating your application.
 
-[![CircleCI](https://img.shields.io/circleci/build/github/auth0/nextjs-auth0/main?style=flat-square)](https://circleci.com/gh/auth0/nextjs-auth0/tree/main)
-[![NPM version](https://img.shields.io/npm/v/@auth0/nextjs-auth0.svg?style=flat-square)](https://npmjs.org/package/@auth0/nextjs-auth0)
-=======
-![nextjs-auth0](https://cdn.auth0.com/website/sdks/banners/nextjs-auth0-banner.png)
-
-The Auth0 Next.js SDK is a library for implementing user authentication in Next.js applications.
-
-![Release](https://img.shields.io/npm/v/@auth0/nextjs-auth0)
+![Release](https://img.shields.io/npm/v/@auth0/nextjs-auth0/beta)
 [![Coverage](https://img.shields.io/badge/dynamic/json?color=brightgreen&label=coverage&query=jest.coverageThreshold.global.lines&suffix=%25&url=https%3A%2F%2Fraw.githubusercontent.com%2Fauth0%2Fnextjs-auth0%2Fmain%2Fpackage.json)](https://github.com/auth0/nextjs-auth0/blob/main/package.json#L147)
 ![Downloads](https://img.shields.io/npm/dw/@auth0/nextjs-auth0)
->>>>>>> ab68bb49
 [![License](https://img.shields.io/:license-mit-blue.svg?style=flat)](https://opensource.org/licenses/MIT)
 ![CircleCI](https://img.shields.io/circleci/build/github/auth0/nextjs-auth0)
 
@@ -44,12 +35,7 @@
 
 This library supports the following tooling versions:
 
-<<<<<<< HEAD
 - Node.js: 12 LTS and newer LTS releases are supported.
-
-=======
-- Node.js: `^10.13.0 || >=12.0.0`
->>>>>>> ab68bb49
 - Next.js: `>=10`
 
 ### Auth0 Configuration
@@ -118,11 +104,8 @@
 Executing `handleAuth()` creates the following route handlers under the hood that perform different parts of the authentication flow:
 
 - `/api/auth/login`: Your Next.js application redirects users to your identity provider for them to log in (you can optionally pass a `returnTo` parameter to return to a custom relative URL after login, for example `/api/auth/login?returnTo=/profile`).
-
 - `/api/auth/callback`: Your identity provider redirects users to this route after they successfully log in.
-
 - `/api/auth/logout`: Your Next.js application logs out the user.
-
 - `/api/auth/me`: You can fetch user profile information in JSON format.
 
 #### Add the UserProvider to Custom App
@@ -177,7 +160,7 @@
 
 ## API Reference
 
-#### Server (for Node.js)
+### Server (for Node.js)
 
 `import * from @auth0/nextjs-auth0`
 
@@ -194,7 +177,7 @@
 - [updateSession](https://auth0.github.io/nextjs-auth0/modules/session_update_session.html)
 - [getAccessToken](https://auth0.github.io/nextjs-auth0/modules/session_get_access_token.html)
 
-#### Edge (for Middleware and the Edge runtime)
+### Edge (for Middleware and the Edge runtime)
 
 `import * from @auth0/nextjs-auth0/edge`
 
@@ -203,7 +186,7 @@
 - [withMiddlewareAuthRequired](https://auth0.github.io/nextjs-auth0/modules/helpers_with_middleware_auth_required.html)
 - [getSession](https://auth0.github.io/nextjs-auth0/modules/edge.html#getsession-1)
 
-#### Client (for the Browser)
+### Client (for the Browser)
 
 `import * from @auth0/nextjs-auth0/client`
 
@@ -211,7 +194,7 @@
 - [useUser](https://auth0.github.io/nextjs-auth0/modules/client_use_user.html)
 - [withPageAuthRequired](https://auth0.github.io/nextjs-auth0/modules/client_with_page_auth_required.html)
 
-#### Testing helpers
+### Testing helpers
 
 `import * from @auth0/nextjs-auth0/testing`
 
@@ -219,7 +202,6 @@
 
 Visit the auto-generated [API Docs](https://auth0.github.io/nextjs-auth0/) for more details
 
-<<<<<<< HEAD
 ### Cookies and Security
 
 All cookies will be set to `HttpOnly, SameSite=Lax` and will be set to `Secure` if the application's `AUTH0_BASE_URL` is `https`.
@@ -319,8 +301,6 @@
 
 For deploying, have a look at [how we deploy our example app to Vercel](./examples/README.md).
 
-=======
->>>>>>> ab68bb49
 ## Contributing
 
 We appreciate feedback and contribution to this repo! Before you get started, please read the following:
@@ -335,22 +315,6 @@
 
 ## What is Auth0?
 
-<<<<<<< HEAD
-Auth0 helps you to easily:
-
-- Implement authentication with multiple identity providers, including social identity providers such as Google, Facebook, Microsoft, LinkedIn, GitHub, Twitter (amongst others), or enterprise identity systems like Windows Azure AD, Google Apps, Active Directory, ADFS, or any SAML identity provider
-- Log in users with username/password databases, passwordless, or multi-factor authentication
-- Link multiple user accounts together
-- Generate signed JSON Web Tokens to authorize your API calls and flow the user identity securely
-- Access analytics detailing how, when, and where users are logging in
-- Enrich user profiles from other data sources using customizable JavaScript Actions
-
-[Why Auth0?](https://auth0.com/why-auth0) Because you should save time, be happy, and focus on what really matters: building your product.
-
-## License
-
-This project is licensed under the MIT license. See the [LICENSE](LICENSE) file for more info.
-=======
 <p align="center">
   <picture>
     <source media="(prefers-color-scheme: dark)" srcset="https://cdn.auth0.com/website/sdks/logos/auth0_dark_mode.png" width="150">
@@ -363,5 +327,4 @@
 </p>
 <p align="center">
   This project is licensed under the MIT license. See the <a href="https://github.com/auth0/express-openid-connect/blob/master/LICENSE"> LICENSE</a> file for more info.
-</p>
->>>>>>> ab68bb49
+</p>